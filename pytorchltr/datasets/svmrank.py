--- conflicted
+++ resolved
@@ -189,19 +189,11 @@
                 .. code-block::
 
                     {
-<<<<<<< HEAD
                         "features": tensor of shape (list_size),
                         "relevance": tensor of shape (list_size),
                         "qid": int indicating the query identifier,
                         "n": int indicating the number of documents,
                         "sparse": true if the tensors are sparse,
-=======
-                      "features": tensor of shape (list_size),
-                      "relevance": tensor of shape (list_size),
-                      "qid": int indicating the query identifier,
-                      "n": int indicating the number of items (= list_size),
-                      "sparse": bool indicating whether the tensors are sparse,
->>>>>>> 1eaffbe0
                     }
 
         """
